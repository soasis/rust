--- conflicted
+++ resolved
@@ -4,20 +4,13 @@
 edition = "2021"
 
 [dependencies]
-<<<<<<< HEAD
-=======
 aho-corasick = "0.7"
->>>>>>> c7a705a8
 clap = "2.33"
 indoc = "1.0"
 itertools = "0.10.1"
 opener = "0.5"
 shell-escape = "0.1"
-<<<<<<< HEAD
 tempfile = "3.2"
-=======
-tempfile = "3.3"
->>>>>>> c7a705a8
 walkdir = "2.3"
 
 [features]
