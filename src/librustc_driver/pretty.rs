// Copyright 2014 The Rust Project Developers. See the COPYRIGHT
// file at the top-level directory of this distribution and at
// http://rust-lang.org/COPYRIGHT.
//
// Licensed under the Apache License, Version 2.0 <LICENSE-APACHE or
// http://www.apache.org/licenses/LICENSE-2.0> or the MIT license
// <LICENSE-MIT or http://opensource.org/licenses/MIT>, at your
// option. This file may not be copied, modified, or distributed
// except according to those terms.

//! The various pretty print routines.

pub use self::UserIdentifiedItem::*;
pub use self::PpSourceMode::*;
pub use self::PpMode::*;
use self::NodesMatchingUII::*;

use abort_on_err;
use driver::{self, Resolutions};

use rustc::ty::{self, TyCtxt};
use rustc::cfg;
use rustc::cfg::graphviz::LabelledCFG;
use rustc::dep_graph::DepGraph;
use rustc::session::Session;
use rustc::session::config::Input;
use rustc_borrowck as borrowck;
use rustc_borrowck::graphviz as borrowck_dot;

use rustc_mir::pretty::write_mir_pretty;
use rustc_mir::graphviz::write_mir_graphviz;

use syntax::ast::{self, BlockCheckMode};
use syntax::fold::{self, Folder};
use syntax::print::{pp, pprust};
use syntax::print::pprust::PrintState;
use syntax::ptr::P;
use syntax::util::small_vector::SmallVector;
use syntax_pos;

use graphviz as dot;

use std::fs::File;
use std::io::{self, Write};
use std::iter;
use std::option;
use std::path::Path;
use std::str::FromStr;

use rustc::hir::map as hir_map;
use rustc::hir::map::{blocks, NodePrinter};
use rustc::hir;
use rustc::hir::print as pprust_hir;

use rustc::mir::mir_map::MirMap;

#[derive(Copy, Clone, PartialEq, Debug)]
pub enum PpSourceMode {
    PpmNormal,
    PpmEveryBodyLoops,
    PpmExpanded,
    PpmIdentified,
    PpmExpandedIdentified,
    PpmExpandedHygiene,
    PpmTyped,
}

#[derive(Copy, Clone, PartialEq, Debug)]
pub enum PpFlowGraphMode {
    Default,
    /// Drops the labels from the edges in the flowgraph output. This
    /// is mostly for use in the --unpretty flowgraph run-make tests,
    /// since the labels are largely uninteresting in those cases and
    /// have become a pain to maintain.
    UnlabelledEdges,
}
#[derive(Copy, Clone, PartialEq, Debug)]
pub enum PpMode {
    PpmSource(PpSourceMode),
    PpmHir(PpSourceMode),
    PpmFlowGraph(PpFlowGraphMode),
    PpmMir,
    PpmMirCFG,
}

impl PpMode {
    pub fn needs_ast_map(&self, opt_uii: &Option<UserIdentifiedItem>) -> bool {
        match *self {
            PpmSource(PpmNormal) |
            PpmSource(PpmEveryBodyLoops) |
            PpmSource(PpmIdentified) => opt_uii.is_some(),

            PpmSource(PpmExpanded) |
            PpmSource(PpmExpandedIdentified) |
            PpmSource(PpmExpandedHygiene) |
            PpmHir(_) |
            PpmMir |
            PpmMirCFG |
            PpmFlowGraph(_) => true,
            PpmSource(PpmTyped) => panic!("invalid state"),
        }
    }

    pub fn needs_analysis(&self) -> bool {
        match *self {
             PpmMir | PpmMirCFG | PpmFlowGraph(_) => true,
             _ => false,
        }
    }
}

pub fn parse_pretty(sess: &Session,
                    name: &str,
                    extended: bool)
                    -> (PpMode, Option<UserIdentifiedItem>) {
    let mut split = name.splitn(2, '=');
    let first = split.next().unwrap();
    let opt_second = split.next();
    let first = match (first, extended) {
        ("normal", _) => PpmSource(PpmNormal),
        ("identified", _) => PpmSource(PpmIdentified),
        ("everybody_loops", true) => PpmSource(PpmEveryBodyLoops),
        ("expanded", _) => PpmSource(PpmExpanded),
        ("expanded,identified", _) => PpmSource(PpmExpandedIdentified),
        ("expanded,hygiene", _) => PpmSource(PpmExpandedHygiene),
        ("hir", true) => PpmHir(PpmNormal),
        ("hir,identified", true) => PpmHir(PpmIdentified),
        ("hir,typed", true) => PpmHir(PpmTyped),
        ("mir", true) => PpmMir,
        ("mir-cfg", true) => PpmMirCFG,
        ("flowgraph", true) => PpmFlowGraph(PpFlowGraphMode::Default),
        ("flowgraph,unlabelled", true) => PpmFlowGraph(PpFlowGraphMode::UnlabelledEdges),
        _ => {
            if extended {
                sess.fatal(&format!("argument to `unpretty` must be one of `normal`, \
                                     `expanded`, `flowgraph[,unlabelled]=<nodeid>`, \
                                     `identified`, `expanded,identified`, `everybody_loops`, \
                                     `hir`, `hir,identified`, `hir,typed`, or `mir`; got {}",
                                    name));
            } else {
                sess.fatal(&format!("argument to `pretty` must be one of `normal`, `expanded`, \
                                     `identified`, or `expanded,identified`; got {}",
                                    name));
            }
        }
    };
    let opt_second = opt_second.and_then(|s| s.parse::<UserIdentifiedItem>().ok());
    (first, opt_second)
}



// This slightly awkward construction is to allow for each PpMode to
// choose whether it needs to do analyses (which can consume the
// Session) and then pass through the session (now attached to the
// analysis results) on to the chosen pretty-printer, along with the
// `&PpAnn` object.
//
// Note that since the `&PrinterSupport` is freshly constructed on each
// call, it would not make sense to try to attach the lifetime of `self`
// to the lifetime of the `&PrinterObject`.
//
// (The `use_once_payload` is working around the current lack of once
// functions in the compiler.)

impl PpSourceMode {
    /// Constructs a `PrinterSupport` object and passes it to `f`.
    fn call_with_pp_support<'tcx, A, B, F>(&self,
                                           sess: &'tcx Session,
                                           ast_map: Option<&hir_map::Map<'tcx>>,
                                           payload: B,
                                           f: F)
                                           -> A
        where F: FnOnce(&PrinterSupport, B) -> A
    {
        match *self {
            PpmNormal | PpmEveryBodyLoops | PpmExpanded => {
                let annotation = NoAnn {
                    sess: sess,
                    ast_map: ast_map.map(|m| m.clone()),
                };
                f(&annotation, payload)
            }

            PpmIdentified | PpmExpandedIdentified => {
                let annotation = IdentifiedAnnotation {
                    sess: sess,
                    ast_map: ast_map.map(|m| m.clone()),
                };
                f(&annotation, payload)
            }
            PpmExpandedHygiene => {
                let annotation = HygieneAnnotation {
                    sess: sess,
                    ast_map: ast_map.map(|m| m.clone()),
                };
                f(&annotation, payload)
            }
            _ => panic!("Should use call_with_pp_support_hir"),
        }
    }
    fn call_with_pp_support_hir<'tcx, A, B, F>(&self,
                                               sess: &'tcx Session,
                                               ast_map: &hir_map::Map<'tcx>,
                                               analysis: &ty::CrateAnalysis,
                                               resolutions: &Resolutions,
                                               arenas: &'tcx ty::CtxtArenas<'tcx>,
                                               id: &str,
                                               payload: B,
                                               f: F)
                                               -> A
        where F: FnOnce(&HirPrinterSupport, B, &hir::Crate) -> A
    {
        match *self {
            PpmNormal => {
                let annotation = NoAnn {
                    sess: sess,
                    ast_map: Some(ast_map.clone()),
                };
                f(&annotation, payload, ast_map.forest.krate())
            }

            PpmIdentified => {
                let annotation = IdentifiedAnnotation {
                    sess: sess,
                    ast_map: Some(ast_map.clone()),
                };
                f(&annotation, payload, ast_map.forest.krate())
            }
            PpmTyped => {
                abort_on_err(driver::phase_3_run_analysis_passes(sess,
                                                                 ast_map.clone(),
                                                                 analysis.clone(),
                                                                 resolutions.clone(),
                                                                 arenas,
                                                                 id,
                                                                 |tcx, _, _, _| {
                    let annotation = TypedAnnotation {
                        tcx: tcx,
                    };
                    let _ignore = tcx.dep_graph.in_ignore();
                    f(&annotation,
                      payload,
                      ast_map.forest.krate())
                }), sess)
            }
            _ => panic!("Should use call_with_pp_support"),
        }
    }
}

trait PrinterSupport<'ast>: pprust::PpAnn {
    /// Provides a uniform interface for re-extracting a reference to a
    /// `Session` from a value that now owns it.
    fn sess<'a>(&'a self) -> &'a Session;

    /// Provides a uniform interface for re-extracting a reference to an
    /// `hir_map::Map` from a value that now owns it.
    fn ast_map<'a>(&'a self) -> Option<&'a hir_map::Map<'ast>>;

    /// Produces the pretty-print annotation object.
    ///
    /// (Rust does not yet support upcasting from a trait object to
    /// an object for one of its super-traits.)
    fn pp_ann<'a>(&'a self) -> &'a pprust::PpAnn;
}

trait HirPrinterSupport<'ast>: pprust_hir::PpAnn {
    /// Provides a uniform interface for re-extracting a reference to a
    /// `Session` from a value that now owns it.
    fn sess<'a>(&'a self) -> &'a Session;

    /// Provides a uniform interface for re-extracting a reference to an
    /// `hir_map::Map` from a value that now owns it.
    fn ast_map<'a>(&'a self) -> Option<&'a hir_map::Map<'ast>>;

    /// Produces the pretty-print annotation object.
    ///
    /// (Rust does not yet support upcasting from a trait object to
    /// an object for one of its super-traits.)
    fn pp_ann<'a>(&'a self) -> &'a pprust_hir::PpAnn;

    /// Computes an user-readable representation of a path, if possible.
    fn node_path(&self, id: ast::NodeId) -> Option<String> {
        self.ast_map().and_then(|map| map.def_path_from_id(id)).map(|path| {
            path.data.into_iter().map(|elem| {
                elem.data.to_string()
            }).collect::<Vec<_>>().join("::")
        })
    }
}

struct NoAnn<'ast> {
    sess: &'ast Session,
    ast_map: Option<hir_map::Map<'ast>>,
}

impl<'ast> PrinterSupport<'ast> for NoAnn<'ast> {
    fn sess<'a>(&'a self) -> &'a Session {
        self.sess
    }

    fn ast_map<'a>(&'a self) -> Option<&'a hir_map::Map<'ast>> {
        self.ast_map.as_ref()
    }

    fn pp_ann<'a>(&'a self) -> &'a pprust::PpAnn {
        self
    }
}

impl<'ast> HirPrinterSupport<'ast> for NoAnn<'ast> {
    fn sess<'a>(&'a self) -> &'a Session {
        self.sess
    }

    fn ast_map<'a>(&'a self) -> Option<&'a hir_map::Map<'ast>> {
        self.ast_map.as_ref()
    }

    fn pp_ann<'a>(&'a self) -> &'a pprust_hir::PpAnn {
        self
    }
}

impl<'ast> pprust::PpAnn for NoAnn<'ast> {}
impl<'ast> pprust_hir::PpAnn for NoAnn<'ast> {}

struct IdentifiedAnnotation<'ast> {
    sess: &'ast Session,
    ast_map: Option<hir_map::Map<'ast>>,
}

impl<'ast> PrinterSupport<'ast> for IdentifiedAnnotation<'ast> {
    fn sess<'a>(&'a self) -> &'a Session {
        self.sess
    }

    fn ast_map<'a>(&'a self) -> Option<&'a hir_map::Map<'ast>> {
        self.ast_map.as_ref()
    }

    fn pp_ann<'a>(&'a self) -> &'a pprust::PpAnn {
        self
    }
}

impl<'ast> pprust::PpAnn for IdentifiedAnnotation<'ast> {
    fn pre(&self, s: &mut pprust::State, node: pprust::AnnNode) -> io::Result<()> {
        match node {
            pprust::NodeExpr(_) => s.popen(),
            _ => Ok(()),
        }
    }
    fn post(&self, s: &mut pprust::State, node: pprust::AnnNode) -> io::Result<()> {
        match node {
            pprust::NodeIdent(_) | pprust::NodeName(_) => Ok(()),

            pprust::NodeItem(item) => {
                pp::space(&mut s.s)?;
                s.synth_comment(item.id.to_string())
            }
            pprust::NodeSubItem(id) => {
                pp::space(&mut s.s)?;
                s.synth_comment(id.to_string())
            }
            pprust::NodeBlock(blk) => {
                pp::space(&mut s.s)?;
                s.synth_comment(format!("block {}", blk.id))
            }
            pprust::NodeExpr(expr) => {
                pp::space(&mut s.s)?;
                s.synth_comment(expr.id.to_string())?;
                s.pclose()
            }
            pprust::NodePat(pat) => {
                pp::space(&mut s.s)?;
                s.synth_comment(format!("pat {}", pat.id))
            }
        }
    }
}

impl<'ast> HirPrinterSupport<'ast> for IdentifiedAnnotation<'ast> {
    fn sess<'a>(&'a self) -> &'a Session {
        self.sess
    }

    fn ast_map<'a>(&'a self) -> Option<&'a hir_map::Map<'ast>> {
        self.ast_map.as_ref()
    }

    fn pp_ann<'a>(&'a self) -> &'a pprust_hir::PpAnn {
        self
    }
}

impl<'ast> pprust_hir::PpAnn for IdentifiedAnnotation<'ast> {
    fn pre(&self, s: &mut pprust_hir::State, node: pprust_hir::AnnNode) -> io::Result<()> {
        match node {
            pprust_hir::NodeExpr(_) => s.popen(),
            _ => Ok(()),
        }
    }
    fn post(&self, s: &mut pprust_hir::State, node: pprust_hir::AnnNode) -> io::Result<()> {
        match node {
            pprust_hir::NodeName(_) => Ok(()),
            pprust_hir::NodeItem(item) => {
                pp::space(&mut s.s)?;
                s.synth_comment(item.id.to_string())
            }
            pprust_hir::NodeSubItem(id) => {
                pp::space(&mut s.s)?;
                s.synth_comment(id.to_string())
            }
            pprust_hir::NodeBlock(blk) => {
                pp::space(&mut s.s)?;
                s.synth_comment(format!("block {}", blk.id))
            }
            pprust_hir::NodeExpr(expr) => {
                pp::space(&mut s.s)?;
                s.synth_comment(expr.id.to_string())?;
                s.pclose()
            }
            pprust_hir::NodePat(pat) => {
                pp::space(&mut s.s)?;
                s.synth_comment(format!("pat {}", pat.id))
            }
        }
    }
}

struct HygieneAnnotation<'ast> {
    sess: &'ast Session,
    ast_map: Option<hir_map::Map<'ast>>,
}

impl<'ast> PrinterSupport<'ast> for HygieneAnnotation<'ast> {
    fn sess<'a>(&'a self) -> &'a Session {
        self.sess
    }

    fn ast_map<'a>(&'a self) -> Option<&'a hir_map::Map<'ast>> {
        self.ast_map.as_ref()
    }

    fn pp_ann<'a>(&'a self) -> &'a pprust::PpAnn {
        self
    }
}

impl<'ast> pprust::PpAnn for HygieneAnnotation<'ast> {
    fn post(&self, s: &mut pprust::State, node: pprust::AnnNode) -> io::Result<()> {
        match node {
            pprust::NodeIdent(&ast::Ident { name: ast::Name(nm), ctxt }) => {
                pp::space(&mut s.s)?;
                // FIXME #16420: this doesn't display the connections
                // between syntax contexts
                s.synth_comment(format!("{}#{}", nm, ctxt.0))
            }
            pprust::NodeName(&ast::Name(nm)) => {
                pp::space(&mut s.s)?;
                s.synth_comment(nm.to_string())
            }
            _ => Ok(()),
        }
    }
}


struct TypedAnnotation<'a, 'tcx: 'a> {
    tcx: TyCtxt<'a, 'tcx, 'tcx>,
}

impl<'b, 'tcx> HirPrinterSupport<'tcx> for TypedAnnotation<'b, 'tcx> {
    fn sess<'a>(&'a self) -> &'a Session {
        &self.tcx.sess
    }

    fn ast_map<'a>(&'a self) -> Option<&'a hir_map::Map<'tcx>> {
        Some(&self.tcx.map)
    }

    fn pp_ann<'a>(&'a self) -> &'a pprust_hir::PpAnn {
        self
    }

    fn node_path(&self, id: ast::NodeId) -> Option<String> {
        Some(self.tcx.node_path_str(id))
    }
}

impl<'a, 'tcx> pprust_hir::PpAnn for TypedAnnotation<'a, 'tcx> {
    fn pre(&self, s: &mut pprust_hir::State, node: pprust_hir::AnnNode) -> io::Result<()> {
        match node {
            pprust_hir::NodeExpr(_) => s.popen(),
            _ => Ok(()),
        }
    }
    fn post(&self, s: &mut pprust_hir::State, node: pprust_hir::AnnNode) -> io::Result<()> {
        match node {
            pprust_hir::NodeExpr(expr) => {
                pp::space(&mut s.s)?;
                pp::word(&mut s.s, "as")?;
                pp::space(&mut s.s)?;
                pp::word(&mut s.s, &self.tcx.expr_ty(expr).to_string())?;
                s.pclose()
            }
            _ => Ok(()),
        }
    }
}

fn gather_flowgraph_variants(sess: &Session) -> Vec<borrowck_dot::Variant> {
    let print_loans = sess.opts.debugging_opts.flowgraph_print_loans;
    let print_moves = sess.opts.debugging_opts.flowgraph_print_moves;
    let print_assigns = sess.opts.debugging_opts.flowgraph_print_assigns;
    let print_all = sess.opts.debugging_opts.flowgraph_print_all;
    let mut variants = Vec::new();
    if print_all || print_loans {
        variants.push(borrowck_dot::Loans);
    }
    if print_all || print_moves {
        variants.push(borrowck_dot::Moves);
    }
    if print_all || print_assigns {
        variants.push(borrowck_dot::Assigns);
    }
    variants
}

#[derive(Clone, Debug)]
pub enum UserIdentifiedItem {
    ItemViaNode(ast::NodeId),
    ItemViaPath(Vec<String>),
}

impl FromStr for UserIdentifiedItem {
    type Err = ();
    fn from_str(s: &str) -> Result<UserIdentifiedItem, ()> {
        Ok(s.parse()
            .map(ItemViaNode)
            .unwrap_or_else(|_| ItemViaPath(s.split("::").map(|s| s.to_string()).collect())))
    }
}

enum NodesMatchingUII<'a, 'ast: 'a> {
    NodesMatchingDirect(option::IntoIter<ast::NodeId>),
    NodesMatchingSuffix(hir_map::NodesMatchingSuffix<'a, 'ast>),
}

impl<'a, 'ast> Iterator for NodesMatchingUII<'a, 'ast> {
    type Item = ast::NodeId;

    fn next(&mut self) -> Option<ast::NodeId> {
        match self {
            &mut NodesMatchingDirect(ref mut iter) => iter.next(),
            &mut NodesMatchingSuffix(ref mut iter) => iter.next(),
        }
    }
}

impl UserIdentifiedItem {
    fn reconstructed_input(&self) -> String {
        match *self {
            ItemViaNode(node_id) => node_id.to_string(),
            ItemViaPath(ref parts) => parts.join("::"),
        }
    }

    fn all_matching_node_ids<'a, 'ast>(&'a self,
                                       map: &'a hir_map::Map<'ast>)
                                       -> NodesMatchingUII<'a, 'ast> {
        match *self {
            ItemViaNode(node_id) => NodesMatchingDirect(Some(node_id).into_iter()),
            ItemViaPath(ref parts) => NodesMatchingSuffix(map.nodes_matching_suffix(&parts[..])),
        }
    }

    fn to_one_node_id(self, user_option: &str, sess: &Session, map: &hir_map::Map) -> ast::NodeId {
        let fail_because = |is_wrong_because| -> ast::NodeId {
            let message = format!("{} needs NodeId (int) or unique path suffix (b::c::d); got \
                                   {}, which {}",
                                  user_option,
                                  self.reconstructed_input(),
                                  is_wrong_because);
            sess.fatal(&message[..])
        };

        let mut saw_node = ast::DUMMY_NODE_ID;
        let mut seen = 0;
        for node in self.all_matching_node_ids(map) {
            saw_node = node;
            seen += 1;
            if seen > 1 {
                fail_because("does not resolve uniquely");
            }
        }
        if seen == 0 {
            fail_because("does not resolve to any item");
        }

        assert!(seen == 1);
        return saw_node;
    }
}

struct ReplaceBodyWithLoop {
    within_static_or_const: bool,
}

impl ReplaceBodyWithLoop {
    fn new() -> ReplaceBodyWithLoop {
        ReplaceBodyWithLoop { within_static_or_const: false }
    }
}

impl fold::Folder for ReplaceBodyWithLoop {
    fn fold_item_kind(&mut self, i: ast::ItemKind) -> ast::ItemKind {
        match i {
            ast::ItemKind::Static(..) | ast::ItemKind::Const(..) => {
                self.within_static_or_const = true;
                let ret = fold::noop_fold_item_kind(i, self);
                self.within_static_or_const = false;
                return ret;
            }
            _ => {
                fold::noop_fold_item_kind(i, self)
            }
        }
    }

    fn fold_trait_item(&mut self, i: ast::TraitItem) -> SmallVector<ast::TraitItem> {
        match i.node {
            ast::TraitItemKind::Const(..) => {
                self.within_static_or_const = true;
                let ret = fold::noop_fold_trait_item(i, self);
                self.within_static_or_const = false;
                return ret;
            }
            _ => fold::noop_fold_trait_item(i, self),
        }
    }

    fn fold_impl_item(&mut self, i: ast::ImplItem) -> SmallVector<ast::ImplItem> {
        match i.node {
            ast::ImplItemKind::Const(..) => {
                self.within_static_or_const = true;
                let ret = fold::noop_fold_impl_item(i, self);
                self.within_static_or_const = false;
                return ret;
            }
            _ => fold::noop_fold_impl_item(i, self),
        }
    }

    fn fold_block(&mut self, b: P<ast::Block>) -> P<ast::Block> {
        fn expr_to_block(rules: ast::BlockCheckMode, e: Option<P<ast::Expr>>) -> P<ast::Block> {
            P(ast::Block {
                expr: e,
                stmts: vec![],
                rules: rules,
                id: ast::DUMMY_NODE_ID,
                span: syntax_pos::DUMMY_SP,
            })
        }

        if !self.within_static_or_const {

            let empty_block = expr_to_block(BlockCheckMode::Default, None);
            let loop_expr = P(ast::Expr {
                node: ast::ExprKind::Loop(empty_block, None),
                id: ast::DUMMY_NODE_ID,
<<<<<<< HEAD
                span: syntax_pos::DUMMY_SP,
                attrs: None,
=======
                span: codemap::DUMMY_SP,
                attrs: ast::ThinVec::new(),
>>>>>>> 5033eca6
            });

            expr_to_block(b.rules, Some(loop_expr))

        } else {
            fold::noop_fold_block(b, self)
        }
    }

    // in general the pretty printer processes unexpanded code, so
    // we override the default `fold_mac` method which panics.
    fn fold_mac(&mut self, mac: ast::Mac) -> ast::Mac {
        fold::noop_fold_mac(mac, self)
    }
}

fn print_flowgraph<'a, 'tcx, W: Write>(variants: Vec<borrowck_dot::Variant>,
                                       tcx: TyCtxt<'a, 'tcx, 'tcx>,
                                       mir_map: Option<&MirMap<'tcx>>,
                                       code: blocks::Code,
                                       mode: PpFlowGraphMode,
                                       mut out: W)
                                       -> io::Result<()> {
    let cfg = match code {
        blocks::BlockCode(block) => cfg::CFG::new(tcx, &block),
        blocks::FnLikeCode(fn_like) => cfg::CFG::new(tcx, &fn_like.body()),
    };
    let labelled_edges = mode != PpFlowGraphMode::UnlabelledEdges;
    let lcfg = LabelledCFG {
        ast_map: &tcx.map,
        cfg: &cfg,
        name: format!("node_{}", code.id()),
        labelled_edges: labelled_edges,
    };

    match code {
        _ if variants.is_empty() => {
            let r = dot::render(&lcfg, &mut out);
            return expand_err_details(r);
        }
        blocks::BlockCode(_) => {
            tcx.sess.err("--pretty flowgraph with -Z flowgraph-print annotations requires \
                          fn-like node id.");
            return Ok(());
        }
        blocks::FnLikeCode(fn_like) => {
            let (bccx, analysis_data) =
                borrowck::build_borrowck_dataflow_data_for_fn(tcx,
                                                              mir_map,
                                                              fn_like.to_fn_parts(),
                                                              &cfg);

            let lcfg = borrowck_dot::DataflowLabeller {
                inner: lcfg,
                variants: variants,
                borrowck_ctxt: &bccx,
                analysis_data: &analysis_data,
            };
            let r = dot::render(&lcfg, &mut out);
            return expand_err_details(r);
        }
    }

    fn expand_err_details(r: io::Result<()>) -> io::Result<()> {
        r.map_err(|ioerr| {
            io::Error::new(io::ErrorKind::Other,
                           &format!("graphviz::render failed: {}", ioerr)[..])
        })
    }
}

pub fn fold_crate(krate: ast::Crate, ppm: PpMode) -> ast::Crate {
    if let PpmSource(PpmEveryBodyLoops) = ppm {
        let mut fold = ReplaceBodyWithLoop::new();
        fold.fold_crate(krate)
    } else {
        krate
    }
}

fn get_source(input: &Input, sess: &Session) -> (Vec<u8>, String) {
    let src_name = driver::source_name(input);
    let src = sess.codemap()
                  .get_filemap(&src_name)
                  .unwrap()
                  .src
                  .as_ref()
                  .unwrap()
                  .as_bytes()
                  .to_vec();
    (src, src_name)
}

fn write_output(out: Vec<u8>, ofile: Option<&Path>) {
    match ofile {
        None => print!("{}", String::from_utf8(out).unwrap()),
        Some(p) => {
            match File::create(p) {
                Ok(mut w) => w.write_all(&out).unwrap(),
                Err(e) => panic!("print-print failed to open {} due to {}", p.display(), e),
            }
        }
    }
}

pub fn print_after_parsing(sess: &Session,
                           input: &Input,
                           krate: &ast::Crate,
                           ppm: PpMode,
                           ofile: Option<&Path>) {
    let dep_graph = DepGraph::new(false);
    let _ignore = dep_graph.in_ignore();

    let (src, src_name) = get_source(input, sess);

    let mut rdr = &*src;
    let mut out = Vec::new();

    if let PpmSource(s) = ppm {
        // Silently ignores an identified node.
        let out: &mut Write = &mut out;
        s.call_with_pp_support(sess, None, box out, |annotation, out| {
            debug!("pretty printing source code {:?}", s);
            let sess = annotation.sess();
            pprust::print_crate(sess.codemap(),
                                sess.diagnostic(),
                                krate,
                                src_name.to_string(),
                                &mut rdr,
                                out,
                                annotation.pp_ann(),
                                false)
        }).unwrap()
    } else {
        unreachable!();
    };

    write_output(out, ofile);
}

pub fn print_after_hir_lowering<'tcx, 'a: 'tcx>(sess: &'a Session,
                                                ast_map: &hir_map::Map<'tcx>,
                                                analysis: &ty::CrateAnalysis,
                                                resolutions: &Resolutions,
                                                input: &Input,
                                                krate: &ast::Crate,
                                                crate_name: &str,
                                                ppm: PpMode,
                                                arenas: &'tcx ty::CtxtArenas<'tcx>,
                                                opt_uii: Option<UserIdentifiedItem>,
                                                ofile: Option<&Path>) {
    let dep_graph = DepGraph::new(false);
    let _ignore = dep_graph.in_ignore();

    if ppm.needs_analysis() {
        print_with_analysis(sess, ast_map, analysis, resolutions,
                            crate_name, arenas, ppm, opt_uii, ofile);
        return;
    }

    let (src, src_name) = get_source(input, sess);

    let mut rdr = &src[..];
    let mut out = Vec::new();

    match (ppm, opt_uii) {
        (PpmSource(s), _) => {
            // Silently ignores an identified node.
            let out: &mut Write = &mut out;
            s.call_with_pp_support(sess, Some(ast_map), box out, |annotation, out| {
                debug!("pretty printing source code {:?}", s);
                let sess = annotation.sess();
                pprust::print_crate(sess.codemap(),
                                    sess.diagnostic(),
                                    krate,
                                    src_name.to_string(),
                                    &mut rdr,
                                    out,
                                    annotation.pp_ann(),
                                    true)
            })
        }

        (PpmHir(s), None) => {
            let out: &mut Write = &mut out;
            s.call_with_pp_support_hir(sess,
                                       ast_map,
                                       analysis,
                                       resolutions,
                                       arenas,
                                       crate_name,
                                       box out,
                                       |annotation, out, krate| {
                                           debug!("pretty printing source code {:?}", s);
                                           let sess = annotation.sess();
                                           pprust_hir::print_crate(sess.codemap(),
                                                                   sess.diagnostic(),
                                                                   krate,
                                                                   src_name.to_string(),
                                                                   &mut rdr,
                                                                   out,
                                                                   annotation.pp_ann(),
                                                                   true)
                                       })
        }

        (PpmHir(s), Some(uii)) => {
            let out: &mut Write = &mut out;
            s.call_with_pp_support_hir(sess,
                                       ast_map,
                                       analysis,
                                       resolutions,
                                       arenas,
                                       crate_name,
                                       (out,uii),
                                       |annotation, (out,uii), _| {
                debug!("pretty printing source code {:?}", s);
                let sess = annotation.sess();
                let ast_map = annotation.ast_map().expect("--unpretty missing HIR map");
                let mut pp_state =
                    pprust_hir::State::new_from_input(sess.codemap(),
                                                      sess.diagnostic(),
                                                      src_name.to_string(),
                                                      &mut rdr,
                                                      box out,
                                                      annotation.pp_ann(),
                                                      true,
                                                      Some(ast_map.krate()));
                for node_id in uii.all_matching_node_ids(ast_map) {
                    let node = ast_map.get(node_id);
                    pp_state.print_node(&node)?;
                    pp::space(&mut pp_state.s)?;
                    let path = annotation.node_path(node_id)
                                         .expect("--unpretty missing node paths");
                    pp_state.synth_comment(path)?;
                    pp::hardbreak(&mut pp_state.s)?;
                }
                pp::eof(&mut pp_state.s)
            })
       }
       _ => unreachable!(),
    }.unwrap();

    write_output(out, ofile);
}

// In an ideal world, this would be a public function called by the driver after
// analsysis is performed. However, we want to call `phase_3_run_analysis_passes`
// with a different callback than the standard driver, so that isn't easy.
// Instead, we call that function ourselves.
fn print_with_analysis<'tcx, 'a: 'tcx>(sess: &'a Session,
                                       ast_map: &hir_map::Map<'tcx>,
                                       analysis: &ty::CrateAnalysis,
                                       resolutions: &Resolutions,
                                       crate_name: &str,
                                       arenas: &'tcx ty::CtxtArenas<'tcx>,
                                       ppm: PpMode,
                                       uii: Option<UserIdentifiedItem>,
                                       ofile: Option<&Path>) {
    let nodeid = if let Some(uii) = uii {
        debug!("pretty printing for {:?}", uii);
        Some(uii.to_one_node_id("--unpretty", sess, &ast_map))
    } else {
        debug!("pretty printing for whole crate");
        None
    };

    let mut out = Vec::new();

    abort_on_err(driver::phase_3_run_analysis_passes(sess,
                                                     ast_map.clone(),
                                                     analysis.clone(),
                                                     resolutions.clone(),
                                                     arenas,
                                                     crate_name,
                                                     |tcx, mir_map, _, _| {
        match ppm {
            PpmMir | PpmMirCFG => {
                if let Some(mir_map) = mir_map {
                    if let Some(nodeid) = nodeid {
                        let mir = mir_map.map.get(&nodeid).unwrap_or_else(|| {
                            sess.fatal(&format!("no MIR map entry for node {}", nodeid))
                        });
                        match ppm {
                            PpmMir => write_mir_pretty(tcx, iter::once((&nodeid, mir)), &mut out),
                            PpmMirCFG => {
                                write_mir_graphviz(tcx, iter::once((&nodeid, mir)), &mut out)
                            }
                            _ => unreachable!(),
                        }?;
                    } else {
                        match ppm {
                            PpmMir => write_mir_pretty(tcx, mir_map.map.iter(), &mut out),
                            PpmMirCFG => write_mir_graphviz(tcx, mir_map.map.iter(), &mut out),
                            _ => unreachable!(),
                        }?;
                    }
                }
                Ok(())
            }
            PpmFlowGraph(mode) => {
                let nodeid = nodeid.expect("`pretty flowgraph=..` needs NodeId (int) or \
                                            unique path suffix (b::c::d)");
                let node = tcx.map.find(nodeid).unwrap_or_else(|| {
                    tcx.sess.fatal(&format!("--pretty flowgraph couldn't find id: {}", nodeid))
                });

                let code = blocks::Code::from_node(node);
                match code {
                    Some(code) => {
                        let variants = gather_flowgraph_variants(tcx.sess);

                        let out: &mut Write = &mut out;

                        print_flowgraph(variants,
                                        tcx,
                                        mir_map.as_ref(),
                                        code,
                                        mode,
                                        out)
                    }
                    None => {
                        let message = format!("--pretty=flowgraph needs block, fn, or method; got \
                                               {:?}",
                                              node);

                        // Point to what was found, if there's an accessible span.
                        match tcx.map.opt_span(nodeid) {
                            Some(sp) => tcx.sess.span_fatal(sp, &message),
                            None => tcx.sess.fatal(&message),
                        }
                    }
                }
            }
            _ => unreachable!(),
        }
    }), sess).unwrap();

    write_output(out, ofile);
}<|MERGE_RESOLUTION|>--- conflicted
+++ resolved
@@ -671,13 +671,8 @@
             let loop_expr = P(ast::Expr {
                 node: ast::ExprKind::Loop(empty_block, None),
                 id: ast::DUMMY_NODE_ID,
-<<<<<<< HEAD
                 span: syntax_pos::DUMMY_SP,
-                attrs: None,
-=======
-                span: codemap::DUMMY_SP,
                 attrs: ast::ThinVec::new(),
->>>>>>> 5033eca6
             });
 
             expr_to_block(b.rules, Some(loop_expr))
