--- conflicted
+++ resolved
@@ -524,12 +524,8 @@
                     scope: ARGUMENT_VISIBILITY_SCOPE,
                     span: pattern.map_or(self.fn_span, |pat| pat.span)
                 },
-<<<<<<< HEAD
-                name: name,
+                name,
                 internal: false,
-=======
-                name,
->>>>>>> c8862468
                 is_user_variable: false,
             });
         }
