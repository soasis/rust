// Copyright 2012-2014 The Rust Project Developers. See the COPYRIGHT
// file at the top-level directory of this distribution and at
// http://rust-lang.org/COPYRIGHT.
//
// Licensed under the Apache License, Version 2.0 <LICENSE-APACHE or
// http://www.apache.org/licenses/LICENSE-2.0> or the MIT license
// <LICENSE-MIT or http://opensource.org/licenses/MIT>, at your
// option. This file may not be copied, modified, or distributed
// except according to those terms.

use back::link::exported_name;
use session;
use llvm::ValueRef;
use llvm;
use middle::infer;
use middle::subst;
use middle::subst::{Subst, Substs};
use middle::traits;
use middle::ty_fold::{TypeFolder, TypeFoldable};
use trans::base::{set_llvm_fn_attrs, set_inline_hint};
use trans::base::{trans_enum_variant, push_ctxt, get_item_val};
use trans::base::{trans_fn, decl_internal_rust_fn};
use trans::base;
use trans::common::*;
use trans::foreign;
use middle::ty::{self, HasProjectionTypes, Ty};
use util::ppaux::Repr;

use syntax::abi;
use syntax::ast;
use syntax::ast_map;
use syntax::ast_util::{local_def, PostExpansionMethod};
use syntax::attr;
use syntax::codemap::DUMMY_SP;
use std::hash::{sip, Hash};

pub fn monomorphic_fn<'a, 'tcx>(ccx: &CrateContext<'a, 'tcx>,
                                fn_id: ast::DefId,
                                psubsts: &subst::Substs<'tcx>,
                                ref_id: Option<ast::NodeId>)
    -> (ValueRef, Ty<'tcx>, bool) {
    debug!("monomorphic_fn(\
            fn_id={}, \
            real_substs={}, \
            ref_id={:?})",
           fn_id.repr(ccx.tcx()),
           psubsts.repr(ccx.tcx()),
           ref_id);

    assert!(psubsts.types.all(|t| {
        !ty::type_needs_infer(*t) && !ty::type_has_params(*t)
    }));

    let _icx = push_ctxt("monomorphic_fn");

    let hash_id = MonoId {
        def: fn_id,
        params: psubsts.types.clone()
    };

    let item_ty = ty::lookup_item_type(ccx.tcx(), fn_id).ty;
    let mono_ty = item_ty.subst(ccx.tcx(), psubsts);

    match ccx.monomorphized().borrow().get(&hash_id) {
        Some(&val) => {
            debug!("leaving monomorphic fn {}",
            ty::item_path_str(ccx.tcx(), fn_id));
            return (val, mono_ty, false);
        }
        None => ()
    }

    debug!("monomorphic_fn(\
            fn_id={}, \
            psubsts={}, \
            hash_id={:?})",
           fn_id.repr(ccx.tcx()),
           psubsts.repr(ccx.tcx()),
           hash_id);


    let map_node = session::expect(
        ccx.sess(),
        ccx.tcx().map.find(fn_id.node),
        || {
            format!("while monomorphizing {:?}, couldn't find it in \
                     the item map (may have attempted to monomorphize \
                     an item defined in a different crate?)",
                    fn_id)
        });

    if let ast_map::NodeForeignItem(_) = map_node {
        if ccx.tcx().map.get_foreign_abi(fn_id.node) != abi::RustIntrinsic {
            // Foreign externs don't have to be monomorphized.
            return (get_item_val(ccx, fn_id.node), mono_ty, true);
        }
    }

    debug!("monomorphic_fn about to subst into {}", item_ty.repr(ccx.tcx()));

    debug!("mono_ty = {} (post-substitution)", mono_ty.repr(ccx.tcx()));

    let mono_ty = normalize_associated_type(ccx.tcx(), &mono_ty);
    debug!("mono_ty = {} (post-normalization)", mono_ty.repr(ccx.tcx()));

    ccx.stats().n_monos.set(ccx.stats().n_monos.get() + 1);

    let depth;
    {
        let mut monomorphizing = ccx.monomorphizing().borrow_mut();
        depth = match monomorphizing.get(&fn_id) {
            Some(&d) => d, None => 0
        };

        // Random cut-off -- code that needs to instantiate the same function
        // recursively more than thirty times can probably safely be assumed
        // to be causing an infinite expansion.
        if depth > ccx.sess().recursion_limit.get() {
            ccx.sess().span_fatal(ccx.tcx().map.span(fn_id.node),
                "reached the recursion limit during monomorphization");
        }

        monomorphizing.insert(fn_id, depth + 1);
    }

    let hash;
    let s = {
        let mut state = sip::SipState::new();
        hash_id.hash(&mut state);
        mono_ty.hash(&mut state);

        hash = format!("h{}", state.result());
        ccx.tcx().map.with_path(fn_id.node, |path| {
            exported_name(path, hash.index(&FullRange))
        })
    };

    debug!("monomorphize_fn mangled to {}", s);

    // This shouldn't need to option dance.
    let mut hash_id = Some(hash_id);
    let mut mk_lldecl = |&mut : abi: abi::Abi| {
        let lldecl = if abi != abi::Rust {
            foreign::decl_rust_fn_with_foreign_abi(ccx, mono_ty, s.index(&FullRange))
        } else {
            decl_internal_rust_fn(ccx, mono_ty, s.index(&FullRange))
        };

        ccx.monomorphized().borrow_mut().insert(hash_id.take().unwrap(), lldecl);
        lldecl
    };
    let setup_lldecl = |&: lldecl, attrs: &[ast::Attribute]| {
        base::update_linkage(ccx, lldecl, None, base::OriginalTranslation);
        set_llvm_fn_attrs(ccx, attrs, lldecl);

        let is_first = !ccx.available_monomorphizations().borrow().contains(&s);
        if is_first {
            ccx.available_monomorphizations().borrow_mut().insert(s.clone());
        }

        let trans_everywhere = attr::requests_inline(attrs);
        if trans_everywhere && !is_first {
            llvm::SetLinkage(lldecl, llvm::AvailableExternallyLinkage);
        }

        // If `true`, then `lldecl` should be given a function body.
        // Otherwise, it should be left as a declaration of an external
        // function, with no definition in the current compilation unit.
        trans_everywhere || is_first
    };

    let lldecl = match map_node {
        ast_map::NodeItem(i) => {
            match *i {
              ast::Item {
                  node: ast::ItemFn(ref decl, _, abi, _, ref body),
                  ..
              } => {
                  let d = mk_lldecl(abi);
                  let needs_body = setup_lldecl(d, i.attrs.index(&FullRange));
                  if needs_body {
                      if abi != abi::Rust {
                          foreign::trans_rust_fn_with_foreign_abi(
                              ccx, &**decl, &**body, &[], d, psubsts, fn_id.node,
                              Some(hash.index(&FullRange)));
                      } else {
                          trans_fn(ccx, &**decl, &**body, d, psubsts, fn_id.node, &[]);
                      }
                  }

                  d
              }
              _ => {
                ccx.sess().bug("Can't monomorphize this kind of item")
              }
            }
        }
        ast_map::NodeVariant(v) => {
            let parent = ccx.tcx().map.get_parent(fn_id.node);
            let tvs = ty::enum_variants(ccx.tcx(), local_def(parent));
            let this_tv = tvs.iter().find(|tv| { tv.id.node == fn_id.node}).unwrap();
            let d = mk_lldecl(abi::Rust);
            set_inline_hint(d);
            match v.node.kind {
                ast::TupleVariantKind(ref args) => {
                    trans_enum_variant(ccx,
                                       parent,
                                       &*v,
                                       args.index(&FullRange),
                                       this_tv.disr_val,
                                       psubsts,
                                       d);
                }
                ast::StructVariantKind(_) =>
                    ccx.sess().bug("can't monomorphize struct variants"),
            }
            d
        }
        ast_map::NodeImplItem(ii) => {
            match *ii {
                ast::MethodImplItem(ref mth) => {
                    let d = mk_lldecl(abi::Rust);
                    let needs_body = setup_lldecl(d, mth.attrs.index(&FullRange));
                    if needs_body {
                        trans_fn(ccx,
                                 mth.pe_fn_decl(),
                                 mth.pe_body(),
                                 d,
                                 psubsts,
                                 mth.id,
                                 &[]);
                    }
                    d
                }
                ast::TypeImplItem(_) => {
                    ccx.sess().bug("can't monomorphize an associated type")
                }
            }
        }
        ast_map::NodeTraitItem(method) => {
            match *method {
                ast::ProvidedMethod(ref mth) => {
                    let d = mk_lldecl(abi::Rust);
                    let needs_body = setup_lldecl(d, mth.attrs.index(&FullRange));
                    if needs_body {
                        trans_fn(ccx, mth.pe_fn_decl(), mth.pe_body(), d,
                                 psubsts, mth.id, &[]);
                    }
                    d
                }
                _ => {
<<<<<<< HEAD
                    ccx.sess().bug(format!("can't monomorphize a {}",
                                           map_node).index(&FullRange))
=======
                    ccx.sess().bug(format!("can't monomorphize a {:?}",
                                           map_node)[])
>>>>>>> 44440e5c
                }
            }
        }
        ast_map::NodeStructCtor(struct_def) => {
            let d = mk_lldecl(abi::Rust);
            set_inline_hint(d);
            base::trans_tuple_struct(ccx,
                                     struct_def.fields.index(&FullRange),
                                     struct_def.ctor_id.expect("ast-mapped tuple struct \
                                                                didn't have a ctor id"),
                                     psubsts,
                                     d);
            d
        }

        // Ugh -- but this ensures any new variants won't be forgotten
        ast_map::NodeForeignItem(..) |
        ast_map::NodeLifetime(..) |
        ast_map::NodeExpr(..) |
        ast_map::NodeStmt(..) |
        ast_map::NodeArg(..) |
        ast_map::NodeBlock(..) |
        ast_map::NodePat(..) |
        ast_map::NodeLocal(..) => {
<<<<<<< HEAD
            ccx.sess().bug(format!("can't monomorphize a {}",
                                   map_node).index(&FullRange))
=======
            ccx.sess().bug(format!("can't monomorphize a {:?}",
                                   map_node)[])
>>>>>>> 44440e5c
        }
    };

    ccx.monomorphizing().borrow_mut().insert(fn_id, depth);

    debug!("leaving monomorphic fn {}", ty::item_path_str(ccx.tcx(), fn_id));
    (lldecl, mono_ty, true)
}

#[derive(PartialEq, Eq, Hash, Show)]
pub struct MonoId<'tcx> {
    pub def: ast::DefId,
    pub params: subst::VecPerParamSpace<Ty<'tcx>>
}

/// Monomorphizes a type from the AST by first applying the in-scope
/// substitutions and then normalizing any associated types.
pub fn apply_param_substs<'tcx,T>(tcx: &ty::ctxt<'tcx>,
                                  param_substs: &Substs<'tcx>,
                                  value: &T)
                                  -> T
    where T : TypeFoldable<'tcx> + Repr<'tcx> + HasProjectionTypes + Clone
{
    assert!(param_substs.regions.is_erased());

    let substituted = value.subst(tcx, param_substs);
    normalize_associated_type(tcx, &substituted)
}

/// Removes associated types, if any. Since this during
/// monomorphization, we know that only concrete types are involved,
/// and hence we can be sure that all associated types will be
/// completely normalized away.
pub fn normalize_associated_type<'tcx,T>(tcx: &ty::ctxt<'tcx>, value: &T) -> T
    where T : TypeFoldable<'tcx> + Repr<'tcx> + HasProjectionTypes + Clone
{
    debug!("normalize_associated_type(t={})", value.repr(tcx));

    if !value.has_projection_types() {
        return value.clone();
    }

    // FIXME(#20304) -- cache

    let infcx = infer::new_infer_ctxt(tcx);
    let typer = NormalizingUnboxedClosureTyper::new(tcx);
    let mut selcx = traits::SelectionContext::new(&infcx, &typer);
    let cause = traits::ObligationCause::dummy();
    let traits::Normalized { value: result, obligations } =
        traits::normalize(&mut selcx, cause, value);

    debug!("normalize_associated_type: result={} obligations={}",
           result.repr(tcx),
           obligations.repr(tcx));

    let mut fulfill_cx = traits::FulfillmentContext::new();
    for obligation in obligations.into_iter() {
        fulfill_cx.register_predicate_obligation(&infcx, obligation);
    }
    let result = drain_fulfillment_cx(DUMMY_SP, &infcx, &mut fulfill_cx, &result);

    result
}<|MERGE_RESOLUTION|>--- conflicted
+++ resolved
@@ -249,13 +249,8 @@
                     d
                 }
                 _ => {
-<<<<<<< HEAD
-                    ccx.sess().bug(format!("can't monomorphize a {}",
+                    ccx.sess().bug(format!("can't monomorphize a {:?}",
                                            map_node).index(&FullRange))
-=======
-                    ccx.sess().bug(format!("can't monomorphize a {:?}",
-                                           map_node)[])
->>>>>>> 44440e5c
                 }
             }
         }
@@ -280,13 +275,8 @@
         ast_map::NodeBlock(..) |
         ast_map::NodePat(..) |
         ast_map::NodeLocal(..) => {
-<<<<<<< HEAD
-            ccx.sess().bug(format!("can't monomorphize a {}",
+            ccx.sess().bug(format!("can't monomorphize a {:?}",
                                    map_node).index(&FullRange))
-=======
-            ccx.sess().bug(format!("can't monomorphize a {:?}",
-                                   map_node)[])
->>>>>>> 44440e5c
         }
     };
 
