--- conflicted
+++ resolved
@@ -30,8 +30,6 @@
 	--keyword-link-color: #3873ad;
 	--mod-link-color: #3873ad;
 	--link-color: #3873ad;
-<<<<<<< HEAD
-=======
 	--sidebar-link-color: #356da4;
 	--sidebar-current-link-background-color: #fff;
 	--search-result-link-focus-background-color: #ccc;
@@ -52,7 +50,6 @@
 	--code-highlight-question-mark-color: #ff9011;
 	--code-highlight-comment-color: #8e908c;
 	--code-highlight-doc-comment-color: #4d4d4c;
->>>>>>> b1ab3b73
 }
 
 .slider {
@@ -71,64 +68,12 @@
 	 */
 }
 
-.sidebar .current,
-.sidebar a:hover {
-	background-color: #fff;
-}
-
-.line-numbers span { color: #c67e2d; }
-.line-numbers .line-highlighted {
+.src-line-numbers span { color: #c67e2d; }
+.src-line-numbers .line-highlighted {
 	background-color: #FDFFD3 !important;
 }
 
-.search-results a:hover {
-	background-color: #ddd;
-}
-
-.search-results a:focus {
-	color: #000 !important;
-	background-color: #ccc;
-}
-.search-results a:focus span { color: #000 !important; }
-a.result-trait:focus { background-color: #c7b6ff; }
-a.result-traitalias:focus { background-color: #c7b6ff; }
-a.result-mod:focus,
-a.result-externcrate:focus { background-color: #afc6e4; }
-a.result-enum:focus { background-color: #e7b1a0; }
-a.result-struct:focus { background-color: #e7b1a0; }
-a.result-union:focus { background-color: #e7b1a0; }
-a.result-fn:focus,
-a.result-method:focus,
-a.result-tymethod:focus { background-color: #c6afb3; }
-a.result-type:focus { background-color: #e7b1a0; }
-a.result-associatedtype:focus { background-color: #afc6e4; }
-a.result-foreigntype:focus { background-color: #e7b1a0; }
-a.result-attr:focus,
-a.result-derive:focus,
-a.result-macro:focus { background-color: #8ce488; }
-a.result-constant:focus,
-a.result-static:focus { background-color: #afc6e4; }
-a.result-primitive:focus { background-color: #e7b1a0; }
-a.result-keyword:focus { background-color: #afc6e4; }
-
 .content .item-info::before { color: #ccc; }
-
-.sidebar a { color: #356da4; }
-.sidebar a.current.enum { color: #a63283; }
-.sidebar a.current.struct { color: #a63283; }
-.sidebar a.current.type { color: #a63283; }
-.sidebar a.current.foreigntype { color: #356da4; }
-.sidebar a.current.attr,
-.sidebar a.current.derive,
-.sidebar a.current.macro { color: #067901; }
-.sidebar a.current.union { color: #a63283; }
-.sidebar a.current.constant
-.sidebar a.current.static { color: #356da4; }
-.sidebar a.current.primitive { color: #a63283; }
-.sidebar a.current.trait { color: #6849c3; }
-.sidebar a.current.traitalias { color: #4b349e; }
-.sidebar a.current.fn { color: #a67736; }
-.sidebar a.current.keyword { color: #356da4; }
 
 body.source .example-wrap pre.rust a {
 	background: #eee;
@@ -145,30 +90,9 @@
 	filter: invert(44%) sepia(18%) saturate(23%) hue-rotate(317deg) brightness(96%) contrast(93%);
 }
 
-.stab { background: #FFF5D6; border-color: #FFC600; }
-.stab.portability > code { background: none; }
+.src-line-numbers :target { background-color: transparent; }
 
-.line-numbers :target { background-color: transparent; }
-
-<<<<<<< HEAD
-/* Code highlighting */
-pre.rust .kw { color: #8959A8; }
-pre.rust .kw-2, pre.rust .prelude-ty { color: #4271AE; }
-pre.rust .number, pre.rust .string { color: #718C00; }
-pre.rust .self, pre.rust .bool-val, pre.rust .prelude-val,
-pre.rust .attribute { color: #C82829; }
-pre.rust .comment { color: #8E908C; }
-pre.rust .doccomment { color: #4D4D4C; }
-pre.rust .macro, pre.rust .macro-nonterminal { color: #3E999F; }
-pre.rust .lifetime { color: #B76514; }
-pre.rust .question-mark {
-	color: #ff9011;
-}
-
-.example-wrap > pre.line-number {
-=======
 pre.example-line-numbers {
->>>>>>> b1ab3b73
 	border-color: #c7c7c7;
 }
 
