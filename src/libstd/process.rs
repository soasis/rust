// Copyright 2015 The Rust Project Developers. See the COPYRIGHT
// file at the top-level directory of this distribution and at
// http://rust-lang.org/COPYRIGHT.
//
// Licensed under the Apache License, Version 2.0 <LICENSE-APACHE or
// http://www.apache.org/licenses/LICENSE-2.0> or the MIT license
// <LICENSE-MIT or http://opensource.org/licenses/MIT>, at your
// option. This file may not be copied, modified, or distributed
// except according to those terms.

//! Working with processes.

#![stable(feature = "process", since = "1.0.0")]
#![allow(non_upper_case_globals)]

use prelude::v1::*;
use io::prelude::*;

use ffi::OsStr;
use fmt;
use io::{self, Error, ErrorKind};
use libc;
use path;
use sync::mpsc::{channel, Receiver};
use sys::pipe2::{self, AnonPipe};
use sys::process2::Command as CommandImp;
use sys::process2::Process as ProcessImp;
use sys::process2::ExitStatus as ExitStatusImp;
use sys_common::{AsInner, AsInnerMut};
use thread;

/// Representation of a running or exited child process.
///
/// This structure is used to represent and manage child processes. A child
/// process is created via the `Command` struct, which configures the spawning
/// process and can itself be constructed using a builder-style interface.
///
/// # Examples
///
/// ```should_panic
/// # #![feature(process)]
///
/// use std::process::Command;
///
/// let output = Command::new("/bin/cat").arg("file.txt").output().unwrap_or_else(|e| {
///     panic!("failed to execute child: {}", e)
/// });
/// let contents = output.stdout;
/// assert!(output.status.success());
/// ```
#[stable(feature = "process", since = "1.0.0")]
pub struct Child {
    handle: ProcessImp,

    /// None until wait() or wait_with_output() is called.
    status: Option<ExitStatusImp>,

    /// The handle for writing to the child's stdin, if it has been captured
    #[stable(feature = "process", since = "1.0.0")]
    pub stdin: Option<ChildStdin>,

    /// The handle for reading from the child's stdout, if it has been captured
    #[stable(feature = "process", since = "1.0.0")]
    pub stdout: Option<ChildStdout>,

    /// The handle for reading from the child's stderr, if it has been captured
    #[stable(feature = "process", since = "1.0.0")]
    pub stderr: Option<ChildStderr>,
}

/// A handle to a child procesess's stdin
#[stable(feature = "process", since = "1.0.0")]
pub struct ChildStdin {
    inner: AnonPipe
}

#[stable(feature = "process", since = "1.0.0")]
impl Write for ChildStdin {
    fn write(&mut self, buf: &[u8]) -> io::Result<usize> {
        self.inner.write(buf)
    }

    fn flush(&mut self) -> io::Result<()> {
        Ok(())
    }
}

/// A handle to a child procesess's stdout
#[stable(feature = "process", since = "1.0.0")]
pub struct ChildStdout {
    inner: AnonPipe
}

#[stable(feature = "process", since = "1.0.0")]
impl Read for ChildStdout {
    fn read(&mut self, buf: &mut [u8]) -> io::Result<usize> {
        self.inner.read(buf)
    }
}

/// A handle to a child procesess's stderr
#[stable(feature = "process", since = "1.0.0")]
pub struct ChildStderr {
    inner: AnonPipe
}

#[stable(feature = "process", since = "1.0.0")]
impl Read for ChildStderr {
    fn read(&mut self, buf: &mut [u8]) -> io::Result<usize> {
        self.inner.read(buf)
    }
}

/// The `Command` type acts as a process builder, providing fine-grained control
/// over how a new process should be spawned. A default configuration can be
/// generated using `Command::new(program)`, where `program` gives a path to the
/// program to be executed. Additional builder methods allow the configuration
/// to be changed (for example, by adding arguments) prior to spawning:
///
/// ```
/// use std::process::Command;
///
/// let output = Command::new("sh").arg("-c").arg("echo hello").output().unwrap_or_else(|e| {
///   panic!("failed to execute process: {}", e)
/// });
/// let hello = output.stdout;
/// ```
#[stable(feature = "process", since = "1.0.0")]
pub struct Command {
    inner: CommandImp,

    // Details explained in the builder methods
    stdin: Option<StdioImp>,
    stdout: Option<StdioImp>,
    stderr: Option<StdioImp>,
}

impl Command {
    /// Constructs a new `Command` for launching the program at
    /// path `program`, with the following default configuration:
    ///
    /// * No arguments to the program
    /// * Inherit the current process's environment
    /// * Inherit the current process's working directory
    /// * Inherit stdin/stdout/stderr for `run` or `status`, but create pipes for `output`
    ///
    /// Builder methods are provided to change these defaults and
    /// otherwise configure the process.
    #[stable(feature = "process", since = "1.0.0")]
    pub fn new<S: AsRef<OsStr>>(program: S) -> Command {
        Command {
            inner: CommandImp::new(program.as_ref()),
            stdin: None,
            stdout: None,
            stderr: None,
        }
    }

    /// Add an argument to pass to the program.
    #[stable(feature = "process", since = "1.0.0")]
    pub fn arg<S: AsRef<OsStr>>(&mut self, arg: S) -> &mut Command {
        self.inner.arg(arg.as_ref());
        self
    }

    /// Add multiple arguments to pass to the program.
    #[stable(feature = "process", since = "1.0.0")]
    pub fn args<S: AsRef<OsStr>>(&mut self, args: &[S]) -> &mut Command {
        self.inner.args(args.iter().map(AsRef::as_ref));
        self
    }

    /// Inserts or updates an environment variable mapping.
    ///
    /// Note that environment variable names are case-insensitive (but case-preserving) on Windows,
    /// and case-sensitive on all other platforms.
    #[stable(feature = "process", since = "1.0.0")]
    pub fn env<K, V>(&mut self, key: K, val: V) -> &mut Command
        where K: AsRef<OsStr>, V: AsRef<OsStr>
    {
        self.inner.env(key.as_ref(), val.as_ref());
        self
    }

    /// Removes an environment variable mapping.
    #[stable(feature = "process", since = "1.0.0")]
    pub fn env_remove<K: AsRef<OsStr>>(&mut self, key: K) -> &mut Command {
        self.inner.env_remove(key.as_ref());
        self
    }

    /// Clears the entire environment map for the child process.
    #[stable(feature = "process", since = "1.0.0")]
    pub fn env_clear(&mut self) -> &mut Command {
        self.inner.env_clear();
        self
    }

    /// Set the working directory for the child process.
    #[stable(feature = "process", since = "1.0.0")]
    pub fn current_dir<P: AsRef<path::Path>>(&mut self, dir: P) -> &mut Command {
        self.inner.cwd(dir.as_ref().as_ref());
        self
    }

    /// Configuration for the child process's stdin handle (file descriptor 0).
    /// Defaults to `CreatePipe(true, false)` so the input can be written to.
    #[stable(feature = "process", since = "1.0.0")]
    pub fn stdin(&mut self, cfg: Stdio) -> &mut Command {
        self.stdin = Some(cfg.0);
        self
    }

    /// Configuration for the child process's stdout handle (file descriptor 1).
    /// Defaults to `CreatePipe(false, true)` so the output can be collected.
    #[stable(feature = "process", since = "1.0.0")]
    pub fn stdout(&mut self, cfg: Stdio) -> &mut Command {
        self.stdout = Some(cfg.0);
        self
    }

    /// Configuration for the child process's stderr handle (file descriptor 2).
    /// Defaults to `CreatePipe(false, true)` so the output can be collected.
    #[stable(feature = "process", since = "1.0.0")]
    pub fn stderr(&mut self, cfg: Stdio) -> &mut Command {
        self.stderr = Some(cfg.0);
        self
    }

    fn spawn_inner(&self, default_io: StdioImp) -> io::Result<Child> {
        let (their_stdin, our_stdin) = try!(
            setup_io(self.stdin.as_ref().unwrap_or(&default_io), 0, true)
        );
        let (their_stdout, our_stdout) = try!(
            setup_io(self.stdout.as_ref().unwrap_or(&default_io), 1, false)
        );
        let (their_stderr, our_stderr) = try!(
            setup_io(self.stderr.as_ref().unwrap_or(&default_io), 2, false)
        );

        match ProcessImp::spawn(&self.inner, their_stdin, their_stdout, their_stderr) {
            Err(e) => Err(e),
            Ok(handle) => Ok(Child {
                handle: handle,
                status: None,
                stdin: our_stdin.map(|fd| ChildStdin { inner: fd }),
                stdout: our_stdout.map(|fd| ChildStdout { inner: fd }),
                stderr: our_stderr.map(|fd| ChildStderr { inner: fd }),
            })
        }
    }

    /// Executes the command as a child process, returning a handle to it.
    ///
    /// By default, stdin, stdout and stderr are inherited by the parent.
    #[stable(feature = "process", since = "1.0.0")]
    pub fn spawn(&mut self) -> io::Result<Child> {
        self.spawn_inner(StdioImp::Inherit)
    }

    /// Executes the command as a child process, waiting for it to finish and
    /// collecting all of its output.
    ///
    /// By default, stdin, stdout and stderr are captured (and used to
    /// provide the resulting output).
    ///
    /// # Examples
    ///
    /// ```
    /// # #![feature(process)]
    /// use std::process::Command;
    ///
    /// let output = Command::new("cat").arg("foot.txt").output().unwrap_or_else(|e| {
    ///     panic!("failed to execute process: {}", e)
    /// });
    ///
    /// println!("status: {}", output.status);
    /// println!("stdout: {}", String::from_utf8_lossy(&output.stdout));
    /// println!("stderr: {}", String::from_utf8_lossy(&output.stderr));
    /// ```
    #[stable(feature = "process", since = "1.0.0")]
    pub fn output(&mut self) -> io::Result<Output> {
        self.spawn_inner(StdioImp::Piped).and_then(|p| p.wait_with_output())
    }

    /// Executes a command as a child process, waiting for it to finish and
    /// collecting its exit status.
    ///
    /// By default, stdin, stdout and stderr are inherited by the parent.
    ///
    /// # Examples
    ///
    /// ```
    /// # #![feature(process)]
    /// use std::process::Command;
    ///
    /// let status = Command::new("ls").status().unwrap_or_else(|e| {
    ///     panic!("failed to execute process: {}", e)
    /// });
    ///
    /// println!("process exited with: {}", status);
    /// ```
    #[stable(feature = "process", since = "1.0.0")]
    pub fn status(&mut self) -> io::Result<ExitStatus> {
        self.spawn().and_then(|mut p| p.wait())
    }
}

#[stable(feature = "rust1", since = "1.0.0")]
impl fmt::Debug for Command {
    /// Format the program and arguments of a Command for display. Any
    /// non-utf8 data is lossily converted using the utf8 replacement
    /// character.
    fn fmt(&self, f: &mut fmt::Formatter) -> fmt::Result {
        try!(write!(f, "{:?}", self.inner.program));
        for arg in &self.inner.args {
            try!(write!(f, " {:?}", arg));
        }
        Ok(())
    }
}

impl AsInner<CommandImp> for Command {
    fn as_inner(&self) -> &CommandImp { &self.inner }
}

impl AsInnerMut<CommandImp> for Command {
    fn as_inner_mut(&mut self) -> &mut CommandImp { &mut self.inner }
}

fn setup_io(io: &StdioImp, fd: libc::c_int, readable: bool)
            -> io::Result<(Option<AnonPipe>, Option<AnonPipe>)>
{
    use self::StdioImp::*;
    Ok(match *io {
        Null => {
            (None, None)
        }
        Inherit => {
            (Some(AnonPipe::from_fd(fd)), None)
        }
        Piped => {
            let (reader, writer) = try!(unsafe { pipe2::anon_pipe() });
            if readable {
                (Some(reader), Some(writer))
            } else {
                (Some(writer), Some(reader))
            }
        }
    })
}

/// The output of a finished process.
#[derive(PartialEq, Eq, Clone)]
#[stable(feature = "process", since = "1.0.0")]
pub struct Output {
    /// The status (exit code) of the process.
    #[stable(feature = "process", since = "1.0.0")]
    pub status: ExitStatus,
    /// The data that the process wrote to stdout.
    #[stable(feature = "process", since = "1.0.0")]
    pub stdout: Vec<u8>,
    /// The data that the process wrote to stderr.
    #[stable(feature = "process", since = "1.0.0")]
    pub stderr: Vec<u8>,
}

/// Describes what to do with a standard io stream for a child process.
#[stable(feature = "process", since = "1.0.0")]
pub struct Stdio(StdioImp);

// The internal enum for stdio setup; see below for descriptions.
#[derive(Clone)]
enum StdioImp {
    Piped,
    Inherit,
    Null,
}

impl Stdio {
    /// A new pipe should be arranged to connect the parent and child processes.
    #[stable(feature = "process", since = "1.0.0")]
    pub fn piped() -> Stdio { Stdio(StdioImp::Piped) }

    /// The child inherits from the corresponding parent descriptor.
    #[stable(feature = "process", since = "1.0.0")]
    pub fn inherit() -> Stdio { Stdio(StdioImp::Inherit) }

    /// This stream will be ignored. This is the equivalent of attaching the
    /// stream to `/dev/null`
    #[stable(feature = "process", since = "1.0.0")]
    pub fn null() -> Stdio { Stdio(StdioImp::Null) }
}

/// Describes the result of a process after it has terminated.
#[derive(PartialEq, Eq, Clone, Copy, Debug)]
#[stable(feature = "process", since = "1.0.0")]
pub struct ExitStatus(ExitStatusImp);

impl ExitStatus {
    /// Was termination successful? Signal termination not considered a success,
    /// and success is defined as a zero exit status.
    #[stable(feature = "process", since = "1.0.0")]
    pub fn success(&self) -> bool {
        self.0.success()
    }

    /// Return the exit code of the process, if any.
    ///
    /// On Unix, this will return `None` if the process was terminated
    /// by a signal; `std::os::unix` provides an extension trait for
    /// extracting the signal and other details from the `ExitStatus`.
    #[stable(feature = "process", since = "1.0.0")]
    pub fn code(&self) -> Option<i32> {
        self.0.code()
    }
}

impl AsInner<ExitStatusImp> for ExitStatus {
    fn as_inner(&self) -> &ExitStatusImp { &self.0 }
}

#[stable(feature = "process", since = "1.0.0")]
impl fmt::Display for ExitStatus {
    fn fmt(&self, f: &mut fmt::Formatter) -> fmt::Result {
        self.0.fmt(f)
    }
}

impl Child {
    /// Forces the child to exit. This is equivalent to sending a
    /// SIGKILL on unix platforms.
    #[stable(feature = "process", since = "1.0.0")]
    pub fn kill(&mut self) -> io::Result<()> {
        #[cfg(unix)] fn collect_status(p: &mut Child) {
            // On Linux (and possibly other unices), a process that has exited will
            // continue to accept signals because it is "defunct". The delivery of
            // signals will only fail once the child has been reaped. For this
            // reason, if the process hasn't exited yet, then we attempt to collect
            // their status with WNOHANG.
            if p.status.is_none() {
                match p.handle.try_wait() {
                    Some(status) => { p.status = Some(status); }
                    None => {}
                }
            }
        }
        #[cfg(windows)] fn collect_status(_p: &mut Child) {}

        collect_status(self);

        // if the process has finished, and therefore had waitpid called,
        // and we kill it, then on unix we might ending up killing a
        // newer process that happens to have the same (re-used) id
        if self.status.is_some() {
            return Err(Error::new(
                ErrorKind::InvalidInput,
                "invalid argument: can't kill an exited process",
                None
            ))
        }

        unsafe { self.handle.kill() }
    }

    /// Wait for the child to exit completely, returning the status that it
    /// exited with. This function will continue to have the same return value
    /// after it has been called at least once.
    ///
    /// The stdin handle to the child process, if any, will be closed
    /// before waiting. This helps avoid deadlock: it ensures that the
    /// child does not block waiting for input from the parent, while
    /// the parent waits for the child to exit.
    #[stable(feature = "process", since = "1.0.0")]
    pub fn wait(&mut self) -> io::Result<ExitStatus> {
        drop(self.stdin.take());
        match self.status {
            Some(code) => Ok(ExitStatus(code)),
            None => {
                let status = try!(self.handle.wait());
                self.status = Some(status);
                Ok(ExitStatus(status))
            }
        }
    }

    /// Simultaneously wait for the child to exit and collect all remaining
    /// output on the stdout/stderr handles, returning a `Output`
    /// instance.
    ///
    /// The stdin handle to the child process, if any, will be closed
    /// before waiting. This helps avoid deadlock: it ensures that the
    /// child does not block waiting for input from the parent, while
    /// the parent waits for the child to exit.
    #[stable(feature = "process", since = "1.0.0")]
    pub fn wait_with_output(mut self) -> io::Result<Output> {
        drop(self.stdin.take());
        fn read<T: Read + Send + 'static>(stream: Option<T>) -> Receiver<io::Result<Vec<u8>>> {
            let (tx, rx) = channel();
            match stream {
                Some(stream) => {
                    thread::spawn(move || {
                        let mut stream = stream;
                        let mut ret = Vec::new();
                        let res = stream.read_to_end(&mut ret);
                        tx.send(res.map(|_| ret)).unwrap();
                    });
                }
                None => tx.send(Ok(Vec::new())).unwrap()
            }
            rx
        }
        let stdout = read(self.stdout.take());
        let stderr = read(self.stderr.take());
        let status = try!(self.wait());

        Ok(Output {
            status: status,
            stdout: stdout.recv().unwrap().unwrap_or(Vec::new()),
            stderr:  stderr.recv().unwrap().unwrap_or(Vec::new()),
        })
    }
}

#[cfg(test)]
mod tests {
    use prelude::v1::*;
    use io::prelude::*;

    use io::ErrorKind;
    use old_path::{self, GenericPath};
    use old_io::fs::PathExtensions;
    use rt::running_on_valgrind;
    use str;
    use super::{Command, Output, Stdio};

    // FIXME(#10380) these tests should not all be ignored on android.

    #[cfg(not(target_os="android"))]
    #[test]
    fn smoke() {
        let p = Command::new("true").spawn();
        assert!(p.is_ok());
        let mut p = p.unwrap();
        assert!(p.wait().unwrap().success());
    }

    #[cfg(not(target_os="android"))]
    #[test]
    fn smoke_failure() {
        match Command::new("if-this-is-a-binary-then-the-world-has-ended").spawn() {
            Ok(..) => panic!(),
            Err(..) => {}
        }
    }

    #[cfg(not(target_os="android"))]
    #[test]
    fn exit_reported_right() {
        let p = Command::new("false").spawn();
        assert!(p.is_ok());
        let mut p = p.unwrap();
        assert!(p.wait().unwrap().code() == Some(1));
        drop(p.wait().clone());
    }

    #[cfg(all(unix, not(target_os="android")))]
    #[test]
    fn signal_reported_right() {
        use os::unix::process::ExitStatusExt;

        let p = Command::new("/bin/sh").arg("-c").arg("kill -9 $$").spawn();
        assert!(p.is_ok());
        let mut p = p.unwrap();
        match p.wait().unwrap().signal() {
            Some(9) => {},
            result => panic!("not terminated by signal 9 (instead, {:?})", result),
        }
    }

    pub fn run_output(mut cmd: Command) -> String {
        let p = cmd.spawn();
        assert!(p.is_ok());
        let mut p = p.unwrap();
        assert!(p.stdout.is_some());
        let mut ret = String::new();
        p.stdout.as_mut().unwrap().read_to_string(&mut ret).unwrap();
        assert!(p.wait().unwrap().success());
        return ret;
    }

    #[cfg(not(target_os="android"))]
    #[test]
    fn stdout_works() {
        let mut cmd = Command::new("echo");
        cmd.arg("foobar").stdout(Stdio::piped());
        assert_eq!(run_output(cmd), "foobar\n");
    }

    #[cfg(all(unix, not(target_os="android")))]
    #[test]
    fn set_current_dir_works() {
        let mut cmd = Command::new("/bin/sh");
        cmd.arg("-c").arg("pwd")
           .current_dir("/")
           .stdout(Stdio::piped());
        assert_eq!(run_output(cmd), "/\n");
    }

    #[cfg(all(unix, not(target_os="android")))]
    #[test]
    fn stdin_works() {
        let mut p = Command::new("/bin/sh")
                            .arg("-c").arg("read line; echo $line")
                            .stdin(Stdio::piped())
                            .stdout(Stdio::piped())
                            .spawn().unwrap();
        p.stdin.as_mut().unwrap().write("foobar".as_bytes()).unwrap();
        drop(p.stdin.take());
        let mut out = String::new();
        p.stdout.as_mut().unwrap().read_to_string(&mut out).unwrap();
        assert!(p.wait().unwrap().success());
        assert_eq!(out, "foobar\n");
    }


    #[cfg(all(unix, not(target_os="android")))]
    #[test]
    fn uid_works() {
        use os::unix::prelude::*;
        use libc;
        let mut p = Command::new("/bin/sh")
                            .arg("-c").arg("true")
                            .uid(unsafe { libc::getuid() })
                            .gid(unsafe { libc::getgid() })
                            .spawn().unwrap();
        assert!(p.wait().unwrap().success());
    }

    #[cfg(all(unix, not(target_os="android")))]
    #[test]
    fn uid_to_root_fails() {
        use os::unix::prelude::*;
        use libc;

        // if we're already root, this isn't a valid test. Most of the bots run
        // as non-root though (android is an exception).
        if unsafe { libc::getuid() == 0 } { return }
        assert!(Command::new("/bin/ls").uid(0).gid(0).spawn().is_err());
    }

    #[cfg(not(target_os="android"))]
    #[test]
    fn test_process_status() {
        let mut status = Command::new("false").status().unwrap();
        assert!(status.code() == Some(1));

        status = Command::new("true").status().unwrap();
        assert!(status.success());
    }

    #[test]
    fn test_process_output_fail_to_start() {
        match Command::new("/no-binary-by-this-name-should-exist").output() {
            Err(e) => assert_eq!(e.kind(), ErrorKind::NotFound),
            Ok(..) => panic!()
        }
    }

    #[cfg(not(target_os="android"))]
    #[test]
    fn test_process_output_output() {
        let Output {status, stdout, stderr}
             = Command::new("echo").arg("hello").output().unwrap();
<<<<<<< HEAD
        let output_str = str::from_utf8(&stdout[..]).unwrap();
=======
        let output_str = str::from_utf8(&stdout).unwrap();
>>>>>>> d4a2c941

        assert!(status.success());
        assert_eq!(output_str.trim().to_string(), "hello");
        // FIXME #7224
        if !running_on_valgrind() {
            assert_eq!(stderr, Vec::new());
        }
    }

    #[cfg(not(target_os="android"))]
    #[test]
    fn test_process_output_error() {
        let Output {status, stdout, stderr}
             = Command::new("mkdir").arg(".").output().unwrap();

        assert!(status.code() == Some(1));
        assert_eq!(stdout, Vec::new());
        assert!(!stderr.is_empty());
    }

    #[cfg(not(target_os="android"))]
    #[test]
    fn test_finish_once() {
        let mut prog = Command::new("false").spawn().unwrap();
        assert!(prog.wait().unwrap().code() == Some(1));
    }

    #[cfg(not(target_os="android"))]
    #[test]
    fn test_finish_twice() {
        let mut prog = Command::new("false").spawn().unwrap();
        assert!(prog.wait().unwrap().code() == Some(1));
        assert!(prog.wait().unwrap().code() == Some(1));
    }

    #[cfg(not(target_os="android"))]
    #[test]
    fn test_wait_with_output_once() {
        let prog = Command::new("echo").arg("hello").stdout(Stdio::piped())
            .spawn().unwrap();
        let Output {status, stdout, stderr} = prog.wait_with_output().unwrap();
<<<<<<< HEAD
        let output_str = str::from_utf8(&stdout[..]).unwrap();
=======
        let output_str = str::from_utf8(&stdout).unwrap();
>>>>>>> d4a2c941

        assert!(status.success());
        assert_eq!(output_str.trim().to_string(), "hello");
        // FIXME #7224
        if !running_on_valgrind() {
            assert_eq!(stderr, Vec::new());
        }
    }

    #[cfg(all(unix, not(target_os="android")))]
    pub fn pwd_cmd() -> Command {
        Command::new("pwd")
    }
    #[cfg(target_os="android")]
    pub fn pwd_cmd() -> Command {
        let mut cmd = Command::new("/system/bin/sh");
        cmd.arg("-c").arg("pwd");
        cmd
    }

    #[cfg(windows)]
    pub fn pwd_cmd() -> Command {
        let mut cmd = Command::new("cmd");
        cmd.arg("/c").arg("cd");
        cmd
    }

    #[cfg(not(target_arch = "aarch64"))]
    #[test]
    fn test_keep_current_working_dir() {
        use os;
        let prog = pwd_cmd().spawn().unwrap();

        let output = String::from_utf8(prog.wait_with_output().unwrap().stdout).unwrap();
        let parent_dir = ::env::current_dir().unwrap().to_str().unwrap().to_string();
        let parent_dir = old_path::Path::new(parent_dir);
        let child_dir = old_path::Path::new(output.trim());

        let parent_stat = parent_dir.stat().unwrap();
        let child_stat = child_dir.stat().unwrap();

        assert_eq!(parent_stat.unstable.device, child_stat.unstable.device);
        assert_eq!(parent_stat.unstable.inode, child_stat.unstable.inode);
    }

    #[test]
    fn test_change_working_directory() {
        use os;
        // test changing to the parent of os::getcwd() because we know
        // the path exists (and os::getcwd() is not expected to be root)
        let parent_dir = ::env::current_dir().unwrap().to_str().unwrap().to_string();
        let parent_dir = old_path::Path::new(parent_dir).dir_path();
        let result = pwd_cmd().current_dir(parent_dir.as_str().unwrap()).output().unwrap();

        let output = String::from_utf8(result.stdout).unwrap();
        let child_dir = old_path::Path::new(output.trim());

        let parent_stat = parent_dir.stat().unwrap();
        let child_stat = child_dir.stat().unwrap();

        assert_eq!(parent_stat.unstable.device, child_stat.unstable.device);
        assert_eq!(parent_stat.unstable.inode, child_stat.unstable.inode);
    }

    #[cfg(all(unix, not(target_os="android")))]
    pub fn env_cmd() -> Command {
        Command::new("env")
    }
    #[cfg(target_os="android")]
    pub fn env_cmd() -> Command {
        let mut cmd = Command::new("/system/bin/sh");
        cmd.arg("-c").arg("set");
        cmd
    }

    #[cfg(windows)]
    pub fn env_cmd() -> Command {
        let mut cmd = Command::new("cmd");
        cmd.arg("/c").arg("set");
        cmd
    }

    #[cfg(not(target_os="android"))]
    #[test]
    fn test_inherit_env() {
        use std::env;
        if running_on_valgrind() { return; }

        let result = env_cmd().output().unwrap();
        let output = String::from_utf8(result.stdout).unwrap();

        for (ref k, ref v) in env::vars() {
            // don't check windows magical empty-named variables
            assert!(k.is_empty() ||
                    output.contains(&format!("{}={}", *k, *v)),
                    "output doesn't contain `{}={}`\n{}",
                    k, v, output);
        }
    }
    #[cfg(target_os="android")]
    #[test]
    fn test_inherit_env() {
        use os;
        if running_on_valgrind() { return; }

        let mut result = env_cmd().output().unwrap();
        let output = String::from_utf8(result.stdout).unwrap();

        let r = os::env();
        for &(ref k, ref v) in &r {
            // don't check android RANDOM variables
            if *k != "RANDOM".to_string() {
                assert!(output.contains(&format!("{}={}",
                                                 *k,
                                                 *v)) ||
                        output.contains(&format!("{}=\'{}\'",
                                                 *k,
                                                 *v)));
            }
        }
    }

    #[test]
    fn test_override_env() {
        use env;

        // In some build environments (such as chrooted Nix builds), `env` can
        // only be found in the explicitly-provided PATH env variable, not in
        // default places such as /bin or /usr/bin. So we need to pass through
        // PATH to our sub-process.
        let mut cmd = env_cmd();
        cmd.env_clear().env("RUN_TEST_NEW_ENV", "123");
        if let Some(p) = env::var_os("PATH") {
            cmd.env("PATH", &p);
        }
        let result = cmd.output().unwrap();
<<<<<<< HEAD
        let output = String::from_utf8_lossy(&result.stdout[..]).to_string();
=======
        let output = String::from_utf8_lossy(&result.stdout).to_string();
>>>>>>> d4a2c941

        assert!(output.contains("RUN_TEST_NEW_ENV=123"),
                "didn't find RUN_TEST_NEW_ENV inside of:\n\n{}", output);
    }

    #[test]
    fn test_add_to_env() {
        let result = env_cmd().env("RUN_TEST_NEW_ENV", "123").output().unwrap();
<<<<<<< HEAD
        let output = String::from_utf8_lossy(&result.stdout[..]).to_string();
=======
        let output = String::from_utf8_lossy(&result.stdout).to_string();
>>>>>>> d4a2c941

        assert!(output.contains("RUN_TEST_NEW_ENV=123"),
                "didn't find RUN_TEST_NEW_ENV inside of:\n\n{}", output);
    }
}<|MERGE_RESOLUTION|>--- conflicted
+++ resolved
@@ -672,11 +672,7 @@
     fn test_process_output_output() {
         let Output {status, stdout, stderr}
              = Command::new("echo").arg("hello").output().unwrap();
-<<<<<<< HEAD
-        let output_str = str::from_utf8(&stdout[..]).unwrap();
-=======
         let output_str = str::from_utf8(&stdout).unwrap();
->>>>>>> d4a2c941
 
         assert!(status.success());
         assert_eq!(output_str.trim().to_string(), "hello");
@@ -718,11 +714,7 @@
         let prog = Command::new("echo").arg("hello").stdout(Stdio::piped())
             .spawn().unwrap();
         let Output {status, stdout, stderr} = prog.wait_with_output().unwrap();
-<<<<<<< HEAD
-        let output_str = str::from_utf8(&stdout[..]).unwrap();
-=======
         let output_str = str::from_utf8(&stdout).unwrap();
->>>>>>> d4a2c941
 
         assert!(status.success());
         assert_eq!(output_str.trim().to_string(), "hello");
@@ -859,11 +851,7 @@
             cmd.env("PATH", &p);
         }
         let result = cmd.output().unwrap();
-<<<<<<< HEAD
-        let output = String::from_utf8_lossy(&result.stdout[..]).to_string();
-=======
         let output = String::from_utf8_lossy(&result.stdout).to_string();
->>>>>>> d4a2c941
 
         assert!(output.contains("RUN_TEST_NEW_ENV=123"),
                 "didn't find RUN_TEST_NEW_ENV inside of:\n\n{}", output);
@@ -872,11 +860,7 @@
     #[test]
     fn test_add_to_env() {
         let result = env_cmd().env("RUN_TEST_NEW_ENV", "123").output().unwrap();
-<<<<<<< HEAD
-        let output = String::from_utf8_lossy(&result.stdout[..]).to_string();
-=======
         let output = String::from_utf8_lossy(&result.stdout).to_string();
->>>>>>> d4a2c941
 
         assert!(output.contains("RUN_TEST_NEW_ENV=123"),
                 "didn't find RUN_TEST_NEW_ENV inside of:\n\n{}", output);
